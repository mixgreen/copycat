import os
import string
import typing
import random

import numpy as np
from dax.util.output import temp_dir
from unittest.mock import patch
import pathlib

from dax.experiment import *
from dax.modules.trap_dc import ZotinoReader, TrapDcModule
from trap_dac_utils.reader import SpecialCharacter, BaseReader
import dax.sim.coredevice.ad53xx
import dax.sim.test_case
from test.environment import CI_ENABLED

_NUM_SAMPLES = 1000 if CI_ENABLED else 100


class _TestSystem(DaxSystem):
    SYS_ID = 'unittest_system'
    SYS_VER = 0
    CORE_LOG_KEY = None
    DAX_INFLUX_DB_KEY = None

    def build(self, **kwargs) -> None:  # type: ignore[override]
        with temp_dir():
            super(_TestSystem, self).build()
            f = open("test_map.csv", "w")
            self.trap_dc = TrapDcModule(self,
                                        'trap_dc',
                                        key='zotino0',
                                        solution_path='.',
                                        map_file=os.getcwd() + '/' + f.name,
                                        **kwargs)


class TrapDcTestCase(dax.sim.test_case.PeekTestCase):
    _NUM_CHANNELS = 32
    SEED = None

    _RNG = random.Random(SEED)
    _VREF = 5

    PATH_DATA = [{'A': -10., 'B': 0., 'C': 0., 'D': 0.,
                  'E': SpecialCharacter('x')},
                 {'A': 1., 'B': 0., 'C': 0, 'D': 0,
                  'E': SpecialCharacter('x')},
                 {'A': 1., 'B': 2., 'C': 0., 'D': 0.,
                  'E': SpecialCharacter('x')},
                 {'A': 1., 'B': 2., 'C': 3., 'D': 4.,
                  'E': SpecialCharacter('x')}]
    MAP_DATA = [{'label': 'A', 'channel': '2'},
                {'label': 'B', 'channel': '3'},
                {'label': 'C', 'channel': '4'},
                {'label': 'D', 'channel': '5'},
                {'label': 'E', 'channel': '6'}]

    @patch.object(BaseReader, '_read_channel_map')
    def setUp(self, _) -> None:
        self.rng = random.Random(self.SEED)
        self.env = self._construct_env()

    _DEVICE_DB: typing.Dict[str, typing.Any] = {
        'core': {
            'type': 'local',
            'module': 'artiq.coredevice.core',
            'class': 'Core',
            'arguments': {'host': None, 'ref_period': 1e-9}
        },
        'core_cache': {
            'type': 'local',
            'module': 'artiq.coredevice.cache',
            'class': 'CoreCache'
        },
        'core_dma': {
            'type': 'local',
            'module': 'artiq.coredevice.dma',
            'class': 'CoreDMA'
        },
        "spi_zotino0": {
            "type": "local",
            "module": "artiq.coredevice.spi2",
            "class": "SPIMaster",
            "arguments": {"channel": 0x00001a}
        },
        "ttl_zotino0_ldac": {
            "type": "local",
            "module": "artiq.coredevice.ttl",
            "class": "TTLOut",
            "arguments": {"channel": 0x00001b}
        },
        "ttl_zotino0_clr": {
            "type": "local",
            "module": "artiq.coredevice.ttl",
            "class": "TTLOut",
            "arguments": {"channel": 0x00001c}
        },
        "zotino0": {
            "type": "local",
            "module": "artiq.coredevice.zotino",
            "class": "Zotino",
            "arguments": {
                "spi_device": "spi_zotino0",
                "ldac_device": "ttl_zotino0_ldac",
                "clr_device": "ttl_zotino0_clr"
            }
        }
    }

    def _construct_env(self, **kwargs):
        return self.construct_env(_TestSystem, device_db=self._DEVICE_DB, build_kwargs=kwargs)

    def _test_uninitialized(self):

        self.expect(self.env.trap_dc._zotino, 'init', 'x')
        for i in range(self._NUM_CHANNELS):
            self.expect(self.env.trap_dc._zotino, f'v_out_{i}', 'x')
            self.expect(self.env.trap_dc._zotino, f'v_offset_{i}', 'x')

    @patch.object(BaseReader, '_read_channel_map')
    @patch.object(TrapDcModule, 'get_system_key')
    def test_dma(self, mock_get_system_key, _):
        num_path_rows = 10
        mock_get_system_key.return_value = "ZotinoTest"
        with temp_dir():
            self._test_uninitialized()
            self.env.dax_init()
            post_delay = 1000000000
            for _ in range(_NUM_SAMPLES):
                num_datas = []
                voltages = []
                path = []
                for _ in range(num_path_rows):
                    num_data, v, v_mu, c = self._generate_random_compressed_line()
                    path.append((v_mu, c))
                    num_datas.append(num_data)
                    voltages.append(v)

                name = self.env.trap_dc.record_dma_mu(
                    "TestName", path, post_delay)
                handle = self.env.trap_dc.get_dma_handle(name)
                with parallel:
                    self.env.trap_dc.shuttle_dma_handle(handle)
                    self.assertEqual(
                        self.env.core_dma._dma_play_name.pull(), "ZotinoTest")

    @patch.object(BaseReader, '_read_channel_map')
    def test_set_line(self, _):
        with temp_dir():
            self._test_uninitialized()
            self.env.dax_init()
            for _ in range(_NUM_SAMPLES):
                num_data, v, v_mu, c = self._generate_random_compressed_line()
                with self.subTest(v=v):
                    # Call functions
                    # self.env.trap_dc._zotino.write_offset_dacs_mu(o)
                    self.env.trap_dc.set_line((v_mu, c))
                    # Test
                    for i in range(num_data):
                        self.expect_close(self.env.trap_dc._zotino,
                                          f'v_out_{c[i]}',
                                          v[i],
                                          places=3)

    def _generate_random_compressed_line(self):
        num_data = self.rng.randrange(1, self._NUM_CHANNELS)
        c = self.rng.sample(range(self._NUM_CHANNELS), num_data)
        # o = self.rng.sample(range(2 ** 14), num_data)
        voltages = [self.rng.uniform(0 * V, self.env.trap_dc._zotino.vref * 3.9) - 2 * self.env.trap_dc._zotino.vref
                    for _ in range(num_data)]
        # Adjust voltage to make sure it is in range
        v_mu = [self.env.trap_dc._zotino.voltage_to_mu(voltage=v) for v in voltages]
        return num_data, voltages, v_mu, c

    @patch.object(BaseReader, '_read_channel_map')
<<<<<<< HEAD
    def test_shuttle_min_line_delay(self, mock_read_channel_map):
        mock_read_channel_map.return_value = [{'label': 'A', 'channel': '0'},
                                              {'label': 'B', 'channel': '1'},
                                              {'label': 'C', 'channel': '2'},
                                              {'label': 'D', 'channel': '3'}]
=======
    def test_shuttle_min_line_delay(self, _):
>>>>>>> 264f76cb
        s = self._construct_env()
        s.trap_dc.init()
        try:
            s.trap_dc.shuttle_mu([], 1)
            assert False
        except ValueError as e:
            assert str(e) == f"Line Delay must be greater than {s.trap_dc._min_line_delay_mu}"

    @patch.object(BaseReader, '_read_channel_map')
<<<<<<< HEAD
    def test_record_dma_min_line_delay(self, mock_read_channel_map):
        mock_read_channel_map.return_value = [{'label': 'A', 'channel': '0'},
                                              {'label': 'B', 'channel': '1'},
                                              {'label': 'C', 'channel': '2'},
                                              {'label': 'D', 'channel': '3'}]
=======
    def test_record_dma_min_line_delay(self, _):
>>>>>>> 264f76cb
        s = self._construct_env()
        s.trap_dc.init()
        try:
            s.trap_dc.record_dma_mu("", [], 1)
            assert False
        except ValueError as e:
            assert str(e) == f"Line Delay must be greater than {s.trap_dc._min_line_delay_mu}"

    @patch.object(BaseReader, '_read_channel_map')
    def test_shuttle(self, _):
        with temp_dir():
            shuttle_solution_mu = [([32768, 32768, 0, 32768, 32768,
                                     32768, 32768, 32768, 32768, 32768,
                                     32768, 32768, 32768, 32768, 32768,
                                     32768, 32768, 32768, 32768,
                                     32768, 32768, 32768, 32768,
                                     32768, 32768, 32768, 32768,
                                     32768, 32768, 32768, 32768, 32768],
                                    [0, 1, 2, 3, 4, 5, 6, 7,
                                     8, 9, 10, 11, 12, 13, 14, 15,
                                     16, 17, 18, 19, 20, 21, 22, 23,
                                     24, 25, 26, 27, 28, 29, 30, 31]),
                                   ([36045], [2]),
                                   ([39322], [3]),
                                   ([42598, 45875], [4, 5])]

            s = self._construct_env()
            s.trap_dc.init()

            line_delay_mu = 100000
            line_delay = s.core.mu_to_seconds(line_delay_mu)

            with parallel:
                s.trap_dc.shuttle(shuttle_solution_mu, line_delay)
                with sequential:

                    # create an offset for testing purposes
                    delay_mu(200)
                    for i in range(32):
                        if i != 2:
                            self.expect_close(s.trap_dc._zotino,
                                              f'v_out_{i}', 0, places=3)
                        else:
                            self.expect_close(s.trap_dc._zotino,
                                              'v_out_2', -10, places=3)
                    delay_mu(line_delay_mu)
                    for i in range(32):
                        if i != 2:
                            self.expect(s.trap_dc._zotino, f'v_out_{i}', 0.0)
                    self.expect_close(s.trap_dc._zotino,
                                      'v_out_2', 1, places=3)
                    delay_mu(line_delay_mu)
                    for i in range(32):
                        if i != 2 and i != 3:
                            self.expect(s.trap_dc._zotino, f'v_out_{i}', 0.0)
                    self.expect_close(s.trap_dc._zotino,
                                      'v_out_2', 1, places=3)
                    self.expect_close(s.trap_dc._zotino,
                                      'v_out_3', 2, places=3)
                    delay_mu(line_delay_mu)
                    for i in range(32):
                        if i not in [2, 3, 4, 5]:
                            self.expect(s.trap_dc._zotino, f'v_out_{i}', 0.0)
                    self.expect_close(s.trap_dc._zotino,
                                      'v_out_2', 1, places=3)
                    self.expect_close(s.trap_dc._zotino,
                                      'v_out_3', 2, places=3)
                    self.expect_close(s.trap_dc._zotino,
                                      'v_out_4', 3, places=3)
                    self.expect_close(s.trap_dc._zotino,
                                      'v_out_5', 4, places=3)
                    delay_mu(line_delay_mu)

    @patch.object(BaseReader, '_read_channel_map')
    def test_mu_conversion(self, _):
        with temp_dir():
            vref = 5.
            s = self._construct_env()
            s.trap_dc.init()
            open('test.csv', 'w')
            reader = ZotinoReader(pathlib.Path('.'),
                                  pathlib.Path('test.csv'))
            reader.init(self.env.trap_dc._zotino)
            for _ in range(_NUM_SAMPLES):
                v = [self._RNG.uniform(-2.0 * vref, 1.99
                                       * vref)  # v < 2*v_ref
                     for _ in range(self._NUM_CHANNELS)]
                with self.subTest(v_ref=vref, v_in=v):
                    mu_array = reader.convert_to_mu(v)
                    for i, mu in enumerate(mu_array):
                        o = dax.sim.coredevice.ad53xx._mu_to_voltage(
                            mu, vref=vref, offset_dacs=0x2000)
                        self.assertAlmostEqual(
                            v[i], o, places=3, msg='Input voltage does not match converted output voltage')

    @patch.object(BaseReader, 'read_solution')
    @patch.object(BaseReader, '_read_channel_map')
    def test_process_solution_random(self,
                                     mock_read_channel_map,
                                     mock_read_solution):
        with temp_dir():
            self.env.trap_dc.init()
            for _ in range(_NUM_SAMPLES):
                headers = self.generate_headers()
                mock_read_solution.return_value = self.generate_path_data(
                    headers)
                headers = mock_read_solution.return_value[0]
                mock_read_channel_map.return_value = self.generate_map_data(
                    headers)
                open('test.csv', 'w')
                reader = ZotinoReader(pathlib.Path('.'),
                                      pathlib.Path('test.csv'))
                reader.init(self.env.trap_dc._zotino)

                read_solution = reader.read_solution("sequential.csv")
                result_zotino_path = reader.process_solution(read_solution)
                map_data = mock_read_channel_map.return_value
                expected_solution = mock_read_solution.return_value
                for i, t in enumerate(result_zotino_path[1:]):
                    print(expected_solution[i + 1])
                    print(t)
                    for j, channel in enumerate(t[1]):
                        label = self.channel_to_label(
                            channel, map_data, reader)
                        if t[0][j] == -2 * self._VREF:
                            self.assertEqual(
                                expected_solution[i + 1][label], SpecialCharacter.NEG_INF)
                        elif t[0][j] == 2 * self._VREF:
                            self.assertEqual(
                                expected_solution[i + 1][label], SpecialCharacter.INF)
                        else:
                            self.assertAlmostEqual(
                                expected_solution[i + 1][label], t[0][j], places=3)

    def generate_headers(self):
        return [self.rand_str() for _ in range(self._NUM_CHANNELS)]

    def generate_path_data(self, headers):
        headers = [self.rand_str() for _ in range(self._NUM_CHANNELS)]
        path_data = []
        special = [e for e in SpecialCharacter]
        for _ in range(self._RNG.randint(1, 50)):
            pool = [
                *special, self._RNG.uniform(-1.95 * self._VREF * V,
                                            1.95 * self._VREF * V)]
            line_map = {header: self._RNG.choice(pool)
                        for header in headers}
            path_data.append(line_map)

        return path_data

    def generate_map_data(self, labels):
        channels = self._RNG.sample(
            range(self._NUM_CHANNELS), self._NUM_CHANNELS)
        return [{ZotinoReader._LABEL: label,
                 ZotinoReader._CHANNEL: str(channels[i])}
                for i, label in enumerate(labels)]

    def rand_str(self):
        return ''.join(self._RNG.choice(string.ascii_letters + string.digits)
                       for _ in range(self._RNG.randint(8, 15)))

    def channel_to_label(self,
                         channel,
                         map_data,
                         reader):
        for d in map_data:
            if d[reader._CHANNEL] == str(channel):
                return d[reader._LABEL]
        raise ValueError("Mapped to channel that isn't in channel map")

    @patch.object(BaseReader, 'read_solution')
    @patch.object(BaseReader, '_read_channel_map')
    def test_process_solution(self,
                              mock_read_channel_map,
                              mock_read_solution):
        with temp_dir():
            self.env.trap_dc.init()
            mock_read_channel_map.return_value = self.MAP_DATA
            mock_read_solution.return_value = self.PATH_DATA
            open('test.csv', 'w')
            reader = ZotinoReader(pathlib.Path('.'),
                                  pathlib.Path('test.csv'))
            reader.init(self.env.trap_dc._zotino)
            # below is an example of one possible expected payload
            # channels not required to be ordered, only paired with correct voltages
            expected_zotino_path = [([-10., 0., 0., 0.], [2, 3, 4, 5]),
                                    ([1., 0., 0., 0.], [2, 3, 4, 5]),
                                    ([1., 2., 0., 0.], [2, 3, 4, 5]),
                                    ([1., 2., 3., 4.], [2, 3, 4, 5])]

            read_solution = reader.read_solution("sequential.csv")
            result_zotino_path = reader.process_solution(read_solution)

            self.assertIsInstance(result_zotino_path, list)
            self.assertEqual(len(result_zotino_path),
                             len(expected_zotino_path))

            for i, t in enumerate(result_zotino_path):
                self.assertIsInstance(t, tuple)
                self.assertEqual(len(t), 2)
                self.assertListEqual(t[0], expected_zotino_path[i][0])
                self.assertListEqual(t[1], expected_zotino_path[i][1])

    @patch.object(ZotinoReader, 'process_solution')
    @patch.object(BaseReader, 'read_solution')
    @patch.object(BaseReader, '_read_channel_map')
    def test_get_path(self, _, _mock_read_solution, mock_process_solution):
        with temp_dir():
            self.env.trap_dc.init()
            mock_process_solution.return_value = [([-5., 0., 0., 0.], [2, 3, 4, 5]),
                                                  ([1., 0., 0., 0.], [2, 3, 4, 5]),
                                                  ([1., 2., 0., 0.], [2, 3, 4, 5]),
                                                  ([1., 2., 3., 4.], [2, 3, 4, 5])]
            expected_prepared_path = [([-10., 0., 0., 0.], [2, 3, 4, 5]),
                                      ([2.], [2]),
                                      ([4.], [3]),
                                      ([6., 8.], [4, 5])]
            prepared_path_result = self.env.trap_dc._read_solution(
                "name_of_file.csv", multiplier=2)
            self.assertListEqual(prepared_path_result, expected_prepared_path)

    @patch.object(ZotinoReader, 'process_solution')
    @patch.object(BaseReader, 'read_solution')
    @patch.object(BaseReader, '_read_channel_map')
    def test_get_path_reverse(self, _, _mock_read_solution, mock_process_solution):
        with temp_dir():
            self.env.trap_dc.init()
            mock_process_solution.return_value = [([-10., 0., 0., 0.], [2, 3, 4, 5]),
                                                  ([1., 0., 0., 0.], [2, 3, 4, 5]),
                                                  ([1., 2., 0., 0.], [2, 3, 4, 5]),
                                                  ([1., 2., 3., 4.], [2, 3, 4, 5])]
            expected_prepared_path = [([1., 2., 3., 4.], [2, 3, 4, 5]),
                                      ([0., 0.], [4, 5]),
                                      ([0.], [3]),
                                      ([-10.], [2])]
            prepared_path_result = self.env.trap_dc._read_solution(
                "name_of_file.csv", reverse=True)
            self.assertListEqual(prepared_path_result, expected_prepared_path)

    @patch.object(ZotinoReader, 'process_solution')
    @patch.object(BaseReader, 'read_solution')
    @patch.object(BaseReader, '_read_channel_map')
    def test_get_path_segment(self, _, _mock_read_solution, mock_process_solution):
        with temp_dir():
            self.env.trap_dc.init()
            mock_process_solution.return_value = [([-10., 0., 0., 0.], [2, 3, 4, 5]),
                                                  ([1., 0., 0., 0.], [2, 3, 4, 5]),
                                                  ([1., 2., 0., 0.], [2, 3, 4, 5]),
                                                  ([1., 2., 3., 4.], [2, 3, 4, 5])]
            expected_prepared_path = [([1., 0., 0., 0.], [2, 3, 4, 5]),
                                      ([2.], [3])]
            prepared_path_result = self.env.trap_dc._read_solution(
                'name_of_file.csv', 1, 2)
            self.assertListEqual(prepared_path_result, expected_prepared_path)

    @patch.object(ZotinoReader, 'process_solution')
    @patch.object(BaseReader, 'read_solution')
    @patch.object(BaseReader, '_read_channel_map')
    def test_get_line(self, _, _mock_read_solution, mock_process_solution):
        with temp_dir():
            self.env.trap_dc.init()
            mock_process_solution.return_value = [([-10., 0., 0., 0.], [2, 3, 4, 5]),
                                                  ([1., 0., 0., 0.], [2, 3, 4, 5]),
                                                  ([1., 2., 0., 0.], [2, 3, 4, 5]),
                                                  ([1., 2., 3., 4.], [2, 3, 4, 5])]
            expected_prepared_line = ([3.5, 7., 0., 0.], [2, 3, 4, 5])
            prepared_line_result = self.env.trap_dc._read_line(
                'name_of_file.csv', 2, 3.5)
            self.assertTupleEqual(prepared_line_result, expected_prepared_line)

    @patch.object(BaseReader, '_read_channel_map')
    def test_reader_zotino_uninitialized(self, _):
        reader = ZotinoReader(pathlib.Path('.'),
                              pathlib.Path('test.csv'))
        try:
            reader.convert_to_mu([1.0, 2.0, 3.0])
        except RuntimeError as e:
            assert str(e) == "Must initialize reader using init method to use function convert_to_mu"

    @patch.object(BaseReader, '_read_channel_map')
    def test_calculate_low_slack(self, _):
        self.env.trap_dc.init()
        test_solution = [([1., 2., 3., 4.], [2, 3, 4, 5]),
                         ([0., 0.], [4, 5]),
                         ([0.], [3]),
                         ([-10.], [2])]
        slack = self.env.trap_dc.calculate_slack(test_solution, .0002)
        l0 = self.env.core.mu_to_seconds(
            self.env.trap_dc._calculator._calculate_line_comm_delay_mu(len(test_solution[0][0])))
        assert slack > l0
        assert slack < l0 + self.env.trap_dc._min_line_delay_mu

    @patch.object(BaseReader, '_read_channel_map')
    def test_calculate_high_slack(self, _):
        line_delay = .0000016
        self.env.trap_dc.init()
        test_solution = [([1., 2., 3., 4.], [2, 3, 4, 5]),
                         ([0., 0.], [4, 5]),
                         ([0.], [3]),
                         ([-10.], [2])]
        slack = self.env.trap_dc.calculate_slack(test_solution, line_delay)
        l0 = self.env.core.mu_to_seconds(
            self.env.trap_dc._calculator._calculate_line_comm_delay_mu(len(test_solution[0][0])))
        l1 = self.env.core.mu_to_seconds(
            self.env.trap_dc._calculator._calculate_line_comm_delay_mu(len(test_solution[1][0])))
        l2 = self.env.core.mu_to_seconds(
            self.env.trap_dc._calculator._calculate_line_comm_delay_mu(len(test_solution[2][0])))
        l3 = self.env.core.mu_to_seconds(
            self.env.trap_dc._calculator._calculate_line_comm_delay_mu(len(test_solution[3][0])))
        assert slack > l0 + l1 + l2 + l3 - 3 * line_delay
        assert slack < l0 + l1 + l2 + l3 - 3 * line_delay + self.env.trap_dc._min_line_delay_mu

    @patch.object(BaseReader, '_read_channel_map')
    def test_calculate_dma_low_slack(self, _):
        line_delay = .00003
        self.env.trap_dc.init()
        test_solution = [([1., 2., 3., 4.], [2, 3, 4, 5]),
                         ([0., 0.], [4, 5]),
                         ([0.], [3]),
                         ([-10.], [2])]
        slack = self.env.trap_dc.calculate_dma_slack(test_solution, line_delay)
        l0 = self.env.core.mu_to_seconds(
            self.env.trap_dc._calculator._calculate_line_comm_delay_mu(len(test_solution[0][0]), True))
        assert slack > l0
        assert slack < l0 + self.env.trap_dc._min_line_delay_mu + self.env.trap_dc._calculator._dma_startup_time_mu

    @patch.object(BaseReader, '_read_channel_map')
    def test_calculate_slack_too_low(self, _):
        line_delay = .000000001
        self.env.trap_dc.init()
        test_solution = [([1., 2., 3., 4.], [2, 3, 4, 5]),
                         ([0., 0.], [4, 5]),
                         ([0.], [3]),
                         ([-10.], [2])]
        try:
            self.env.trap_dc.calculate_slack(test_solution, line_delay)
            assert False
        except ValueError as e:
            assert str(e) == f"Line Delay must be greater than {self.env.trap_dc._min_line_delay_mu}"

    @patch.object(BaseReader, '_read_channel_map')
    def test_calculate_dma_slack_too_low(self, _):
        line_delay = .0000001
        self.env.trap_dc.init()
        test_solution = [([1., 2., 3., 4.], [2, 3, 4, 5]),
                         ([0., 0.], [4, 5]),
                         ([0.], [3]),
                         ([-10.], [2])]
        try:
            self.env.trap_dc.calculate_dma_slack(test_solution, line_delay)
            assert False
        except ValueError as e:
            assert str(e) == f"Line Delay must be greater than {self.env.trap_dc._min_line_delay_mu}"

    @patch.object(BaseReader, '_read_channel_map')
    def test_configure_calculator(self, _):
        dma_startup_mu = 1210
        dma_startup_time = self.env.core.mu_to_seconds(dma_startup_mu)
        self.env.trap_dc.init()
        self.env.trap_dc.configure_calculator(dma_startup_time=dma_startup_time,
                                              comm_delay_intercept_mu=np.int64(2),
                                              comm_delay_slope_mu=np.int64(3),
                                              dma_comm_delay_intercept_mu=np.int64(4),
                                              dma_comm_delay_slope_mu=np.int64(5))

        self.assertAlmostEqual(self.env.trap_dc._calculator._dma_startup_time_mu, dma_startup_mu, delta=2.0)
        assert self.env.trap_dc._calculator._comm_delay_intercept_mu == np.int64(2)
        assert self.env.trap_dc._calculator._comm_delay_slope_mu == np.int64(3)
        assert self.env.trap_dc._calculator._dma_comm_delay_intercept_mu == np.int64(4)
        assert self.env.trap_dc._calculator._dma_comm_delay_slope_mu == np.int64(5)

        self.env.trap_dc.configure_calculator()

        self.assertAlmostEqual(self.env.trap_dc._calculator._dma_startup_time_mu, dma_startup_mu, delta=2.0)
        assert self.env.trap_dc._calculator._comm_delay_intercept_mu == np.int64(2)
        assert self.env.trap_dc._calculator._comm_delay_slope_mu == np.int64(3)
        assert self.env.trap_dc._calculator._dma_comm_delay_intercept_mu == np.int64(4)
        assert self.env.trap_dc._calculator._dma_comm_delay_slope_mu == np.int64(5)<|MERGE_RESOLUTION|>--- conflicted
+++ resolved
@@ -175,15 +175,11 @@
         return num_data, voltages, v_mu, c
 
     @patch.object(BaseReader, '_read_channel_map')
-<<<<<<< HEAD
     def test_shuttle_min_line_delay(self, mock_read_channel_map):
         mock_read_channel_map.return_value = [{'label': 'A', 'channel': '0'},
                                               {'label': 'B', 'channel': '1'},
                                               {'label': 'C', 'channel': '2'},
                                               {'label': 'D', 'channel': '3'}]
-=======
-    def test_shuttle_min_line_delay(self, _):
->>>>>>> 264f76cb
         s = self._construct_env()
         s.trap_dc.init()
         try:
@@ -193,15 +189,11 @@
             assert str(e) == f"Line Delay must be greater than {s.trap_dc._min_line_delay_mu}"
 
     @patch.object(BaseReader, '_read_channel_map')
-<<<<<<< HEAD
     def test_record_dma_min_line_delay(self, mock_read_channel_map):
         mock_read_channel_map.return_value = [{'label': 'A', 'channel': '0'},
                                               {'label': 'B', 'channel': '1'},
                                               {'label': 'C', 'channel': '2'},
                                               {'label': 'D', 'channel': '3'}]
-=======
-    def test_record_dma_min_line_delay(self, _):
->>>>>>> 264f76cb
         s = self._construct_env()
         s.trap_dc.init()
         try:
