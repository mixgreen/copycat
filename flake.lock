{
  "nodes": {
    "artiq-comtools": {
      "inputs": {
        "flake-utils": "flake-utils",
        "nixpkgs": [
          "artiqpkgs",
          "nixpkgs"
        ],
        "sipyco": [
          "artiqpkgs",
          "sipyco"
        ]
      },
      "locked": {
        "lastModified": 1664405593,
        "narHash": "sha256-yP441NerlLGig7n+9xHsx8yCtZ+Ggd0VqfBSzc20E04=",
        "owner": "m-labs",
        "repo": "artiq-comtools",
        "rev": "15ddac62813ef623a076ccf982b3bc63d314e651",
        "type": "github"
      },
      "original": {
        "owner": "m-labs",
        "repo": "artiq-comtools",
        "type": "github"
      }
    },
    "artiq-stubs": {
      "inputs": {
        "artiqpkgs": [
          "artiqpkgs"
        ],
        "flake8-artiq": [
          "flake8-artiq"
        ],
        "nixpkgs": [
          "nixpkgs"
        ]
      },
      "locked": {
        "lastModified": 1670448913,
        "narHash": "sha256-ZCg7Rd5qpYl5Y8FEtLObnFRUiSJVZuSBdpa57SMVoNE=",
        "ref": "refs/heads/master",
        "rev": "d592ccd1db4d9a97331d5397560d25b59c7820bb",
        "revCount": 26,
        "type": "git",
        "url": "https://gitlab.com/duke-artiq/artiq-stubs.git"
      },
      "original": {
        "type": "git",
        "url": "https://gitlab.com/duke-artiq/artiq-stubs.git"
      }
    },
    "artiqpkgs": {
      "inputs": {
        "artiq-comtools": "artiq-comtools",
        "mozilla-overlay": "mozilla-overlay",
        "nixpkgs": "nixpkgs",
        "sipyco": "sipyco",
        "src-migen": "src-migen",
        "src-misoc": "src-misoc",
        "src-pythonparser": "src-pythonparser"
      },
      "locked": {
<<<<<<< HEAD
        "lastModified": 1685418553,
        "narHash": "sha256-P7W5cTzodkcciU+AyVUmrCjn5ZxY2CBvfKp4ehzp354=",
        "ref": "release-7",
        "rev": "d6704d30e9380272064b49c1111a29eb1b6afa45",
        "revCount": 8172,
=======
        "lastModified": 1685697692,
        "narHash": "sha256-pUjG8wnKn1qFs6RHg8mBYJIg0OcmsL6ZKgwgQDiILZ4=",
        "ref": "release-7",
        "rev": "ff976754cf41108d43f7b34c32a0ac4e165b8647",
        "revCount": 8173,
>>>>>>> 9a505f6f
        "type": "git",
        "url": "https://github.com/m-labs/artiq"
      },
      "original": {
        "ref": "release-7",
        "type": "git",
        "url": "https://github.com/m-labs/artiq"
      }
    },
    "flake-utils": {
      "locked": {
        "lastModified": 1659877975,
        "narHash": "sha256-zllb8aq3YO3h8B/U0/J1WBgAL8EX5yWf5pMj3G0NAmc=",
        "owner": "numtide",
        "repo": "flake-utils",
        "rev": "c0e246b9b83f637f4681389ecabcb2681b4f3af0",
        "type": "github"
      },
      "original": {
        "owner": "numtide",
        "repo": "flake-utils",
        "type": "github"
      }
    },
    "flake8-artiq": {
      "inputs": {
        "nixpkgs": [
          "nixpkgs"
        ]
      },
      "locked": {
        "lastModified": 1681932181,
        "narHash": "sha256-DffFqCG/xWb7KGuKYCUH8ItnaqgjcSpVy3g2bI/bIgs=",
        "ref": "refs/heads/master",
        "rev": "8247f653ffc643ad8db00fd7fb52663aff4a48ef",
        "revCount": 97,
        "type": "git",
        "url": "https://gitlab.com/duke-artiq/flake8-artiq.git"
      },
      "original": {
        "type": "git",
        "url": "https://gitlab.com/duke-artiq/flake8-artiq.git"
      }
    },
    "mozilla-overlay": {
      "flake": false,
      "locked": {
        "lastModified": 1684487559,
        "narHash": "sha256-SZcJEM+NnLr8ctzeQf1BGAqBHzJ3jn+tdSeO7lszIJc=",
        "owner": "mozilla",
        "repo": "nixpkgs-mozilla",
        "rev": "e6ca26fe8b9df914d4567604e426fbc185d9ef3e",
        "type": "github"
      },
      "original": {
        "owner": "mozilla",
        "repo": "nixpkgs-mozilla",
        "type": "github"
      }
    },
    "nixpkgs": {
      "locked": {
        "lastModified": 1682600000,
        "narHash": "sha256-ha4BehR1dh8EnXSoE1m/wyyYVvHI9txjW4w5/oxsW5Y=",
        "owner": "NixOS",
        "repo": "nixpkgs",
        "rev": "50fc86b75d2744e1ab3837ef74b53f103a9b55a0",
        "type": "github"
      },
      "original": {
        "owner": "NixOS",
        "ref": "nixos-22.05",
        "repo": "nixpkgs",
        "type": "github"
      }
    },
    "root": {
      "inputs": {
        "artiq-stubs": "artiq-stubs",
        "artiqpkgs": "artiqpkgs",
        "flake8-artiq": "flake8-artiq",
        "nixpkgs": [
          "artiqpkgs",
          "nixpkgs"
        ],
        "sipyco": [
          "artiqpkgs",
          "sipyco"
        ],
        "trap-dac-utils": "trap-dac-utils"
      }
    },
    "sipyco": {
      "inputs": {
        "nixpkgs": [
          "artiqpkgs",
          "nixpkgs"
        ]
      },
      "locked": {
        "lastModified": 1685094262,
        "narHash": "sha256-7DvbdTUYP7PbhZClT/tob66iMV95v7124RynMpPc5VA=",
        "owner": "m-labs",
        "repo": "sipyco",
        "rev": "f1f0fc1d3071c5a6ba6dd613b54bb4176ad1e8dc",
        "type": "github"
      },
      "original": {
        "owner": "m-labs",
        "repo": "sipyco",
        "type": "github"
      }
    },
    "src-migen": {
      "flake": false,
      "locked": {
        "lastModified": 1674045327,
        "narHash": "sha256-oYdeY0MbTReKbAwmSznnqw0wNawdInJoFJVWW3tesFA=",
        "owner": "m-labs",
        "repo": "migen",
        "rev": "ccaee68e14d3636e1d8fb2e0864dd89b1b1f7384",
        "type": "github"
      },
      "original": {
        "owner": "m-labs",
        "repo": "migen",
        "type": "github"
      }
    },
    "src-misoc": {
      "flake": false,
      "locked": {
        "lastModified": 1685415268,
        "narHash": "sha256-g4+yeSV+HtWjcllM5wk4vNBUVCXtDOzUSKhxXPT7Fyc=",
        "ref": "refs/heads/master",
        "rev": "6d48ce77b6746d3226a682790fbc95b90340986e",
        "revCount": 2440,
        "submodules": true,
        "type": "git",
        "url": "https://github.com/m-labs/misoc.git"
      },
      "original": {
        "submodules": true,
        "type": "git",
        "url": "https://github.com/m-labs/misoc.git"
      }
    },
    "src-pythonparser": {
      "flake": false,
      "locked": {
        "lastModified": 1628745371,
        "narHash": "sha256-p6TgeeaK4NEmbhimEXp31W8hVRo4DgWmcCoqZ+UdN60=",
        "owner": "m-labs",
        "repo": "pythonparser",
        "rev": "5413ee5c9f8760e95c6acd5d6e88dabb831ad201",
        "type": "github"
      },
      "original": {
        "owner": "m-labs",
        "repo": "pythonparser",
        "type": "github"
      }
    },
    "trap-dac-utils": {
      "inputs": {
        "nixpkgs": [
          "nixpkgs"
        ]
      },
      "locked": {
        "lastModified": 1683582901,
        "narHash": "sha256-+5k6RVNlQf10XieTH6Viwy7jKMbiMaxB9lYbZIwnvA0=",
        "ref": "refs/heads/master",
        "rev": "e87064de6edc49237e09968fbd004d08e877b4a5",
        "revCount": 283,
        "type": "git",
        "url": "https://gitlab.com/duke-artiq/trap-dac-utils.git"
      },
      "original": {
        "type": "git",
        "url": "https://gitlab.com/duke-artiq/trap-dac-utils.git"
      }
    }
  },
  "root": "root",
  "version": 7
}<|MERGE_RESOLUTION|>--- conflicted
+++ resolved
@@ -63,19 +63,11 @@
         "src-pythonparser": "src-pythonparser"
       },
       "locked": {
-<<<<<<< HEAD
-        "lastModified": 1685418553,
-        "narHash": "sha256-P7W5cTzodkcciU+AyVUmrCjn5ZxY2CBvfKp4ehzp354=",
-        "ref": "release-7",
-        "rev": "d6704d30e9380272064b49c1111a29eb1b6afa45",
-        "revCount": 8172,
-=======
         "lastModified": 1685697692,
         "narHash": "sha256-pUjG8wnKn1qFs6RHg8mBYJIg0OcmsL6ZKgwgQDiILZ4=",
         "ref": "release-7",
         "rev": "ff976754cf41108d43f7b34c32a0ac4e165b8647",
         "revCount": 8173,
->>>>>>> 9a505f6f
         "type": "git",
         "url": "https://github.com/m-labs/artiq"
       },
