from __future__ import annotations  # Postponed evaluation of annotations
from functools import lru_cache

import math
import typing
import pathlib
import numpy as np

from dax.experiment import *
from trap_dac_utils.reader import BaseReader, SpecialCharacter, SOLUTION_T

import artiq.coredevice.zotino  # type: ignore[import]
import artiq.coredevice.ad53xx  # type: ignore[import]

"""Zotino Path and Line types"""
_ZOTINO_KEY_T = typing.List[float]
_ZOTINO_KEY_T_MU = typing.List[int]
_ZOTINO_VALUE_T = typing.List[int]
_ZOTINO_LINE_T = typing.Tuple[_ZOTINO_KEY_T, _ZOTINO_VALUE_T]
_ZOTINO_SOLUTION_T = typing.List[_ZOTINO_LINE_T]
_ZOTINO_LINE_T_MU = typing.Tuple[_ZOTINO_KEY_T_MU, _ZOTINO_VALUE_T]
_ZOTINO_SOLUTION_T_MU = typing.List[_ZOTINO_LINE_T_MU]

__all__ = ['TrapDcModule', 'ZotinoReader']


class TrapDcModule(DaxModule):
    """A trap DC module using a Zotino device, inheriting from AD53XX.

    This module controls a Zotino used for trap DC. The device has 32 channels of DC voltage output that can be set
    using functions from this module.

    Solution files, which can be .csv or generated by a .py file, can be read into a python object and compressed
    for efficient zotino output. A map file is used to connect the output channels with the solution file pins.

    Using the prepared solution files, this module provides functions to shuttle these solutions at a predefined
    speed. There is the option to use DMA caching to lower the necessary amount of slack to prepend to your
    experiments.

    Notes when considering using this module:

    - Functions are provided to return the expected amount of slack needed to shuttle a solution at a given speed
    without underflow. However, this is meant to be an approximate calculation and can be configured as needed.
    - Everything in this module is Zotino specific. As other DC traps are needed they should be created separately.
    """

    _MIN_LINE_DELAY_MU: typing.ClassVar[int] = 27372
    """Minimum line delay for shuttling in MU"""
    _DMA_STARTUP_TIME: typing.ClassVar[float] = 1.728 * us
    """Startup time for DMA (s). Measured in the RTIO benchmarking tests during CI"""

    _zotino: artiq.coredevice.zotino.Zotino
    _solution_path: pathlib.Path
    _map_file: pathlib.Path
    _reader: ZotinoReader
    _calculator: ZotinoCalculator

    def build(self,  # type: ignore[override]
              *,
              key: str,
              solution_path: str,
              map_file: str) -> None:
        """Build the trap DC module

        :param key: The key of the zotino device
        :param solution_path: The path name of the solution file directory
        :param map_file: The path name of a single map file
        """
        assert isinstance(key, str)
        assert isinstance(solution_path, str)
        assert isinstance(map_file, str)

        # Get devices
        self._zotino = self.get_device(key, artiq.coredevice.zotino.Zotino)
        self.update_kernel_invariants('_zotino')

        # Get the solution path
        self._solution_path = pathlib.Path(solution_path)

        # map file is the relative map file path
        self._map_file = pathlib.Path(map_file)

        # Initialize Zotino Reader
        self._reader = ZotinoReader(
            self._solution_path, self._map_file)

    @host_only
    def init(self) -> None:
        """Initialize this module."""
        # Get profile loader
<<<<<<< HEAD
        self._reader.init(self._zotino)
=======
        self._reader = ZotinoReader(
            self._solution_path, self._map_file, self._zotino)
        self._calculator = ZotinoCalculator(np.int64(self.core.seconds_to_mu(self._DMA_STARTUP_TIME)))
>>>>>>> 1481818c

    @host_only
    def post_init(self) -> None:
        pass

    @property
    def solution_path(self) -> str:
        """Get the solution path

        :return: The path to the solution file directory
        """
        return self._reader.solution_path

    @host_only
    def read_line_mu(self,
                     file_name: str,
                     index: int = 0,
                     multiplier: float = 1.0) -> _ZOTINO_LINE_T_MU:
        """Read in a single line of a solutions file and return the line in zotino form.
        Optionally apply multiplier to all voltages in path

        Note that the Zotino Path Voltages are given in **MU**.

        :param file_name: Solution file to parse the path from
        :param index: Line in path to get. A 0 indicates the first line
        :param multiplier: Optionally scale the voltages by a constant

        :return: Zotino module interpretable solution line with voltages in MU
        """
        path = self._read_line(file_name, index, multiplier)
        path_mu = (self._reader.convert_to_mu(path[0]), path[1])
        return path_mu

    @host_only
    def _read_line(self,
                   file_name: str,
                   index: int = 0,
                   multiplier: float = 1.0) -> _ZOTINO_LINE_T:
        """Read in a single line of a solutions file and return the line in zotino form.
        Optionally apply multiplier to all voltages in path

        Note that the Zotino Path Voltages are given in **V**.

        :param file_name: Solution file to parse the path from
        :param index: Line in path to get. A 0 indicates the first line
        :param multiplier: Optionally scale the voltages by a constant

        :return: Zotino module interpretable solution line with voltages in V
        """
        unprepared_line = self._reader.process_solution(self._reader.read_solution(file_name))[index]

        # multiply each solution list with multiplier
        line = (
            (np.asarray(unprepared_line[0]) * multiplier).tolist(),  # type: ignore[attr-defined]
            unprepared_line[1])

        return line

    @host_only
    def read_solution_mu(self,
                         file_name: str,
                         start: int = 0,
                         end: int = -1,
                         reverse: bool = False,
                         multiplier: float = 1.0) -> _ZOTINO_SOLUTION_T_MU:
        """Read in a segment of a solutions file and return the path in zotino form.
        Optionally reverse path and/or apply multiplier to all voltages in path

        Note that the Zotino Path Voltages are given in **MU**.

        :param file_name: Solution file to parse the path from
        :param start: Starting index of path (inclusive). Default 0 signals to start with first solution line
        :param end: End index of path (inclusive). Default -1 signals to end with last solution line
        :param reverse: Optionally return a reversed path. I.E. From end to start
        :param multiplier: Optionally scale the voltages by a constant

        :return: Zotino module interpretable solution path with voltages in MU
        """
        path = self._read_solution(file_name, start, end,
                                   reverse, multiplier)
        return self._reader.convert_solution_to_mu(path)

    @host_only
    def _read_solution(self,
                       file_name: str,
                       start: int = 0,
                       end: int = -1,
                       reverse: bool = False,
                       multiplier: float = 1.0) -> _ZOTINO_SOLUTION_T:
        """Read in a segment of a solutions file and return the path in zotino form.
        Optionally reverse path and/or apply multiplier to all voltages in path

        Note that the Zotino Path Voltages are given in **V**.

        :param file_name: Solution file to parse the path from
        :param start: Starting index of path (inclusive). Default 0 signals to start with first solution line
        :param end: End index of path (inclusive). Default -1 signals to end with last solution line
        :param reverse: Optionally return a reversed path. I.E. From end to start
        :param multiplier: Optionally scale the voltages by a constant

        :return: Zotino module interpretable solution path with voltages in V
        """

        solution = self._reader.process_solution(self._reader.read_solution(file_name))
        if end == -1:
            end = len(solution) - 1

        # multiply each solution list with multiplier
        for i, t in enumerate(solution):
            solution[i] = (
                (np.asarray(t[0]) * multiplier).tolist(), t[1])  # type: ignore[attr-defined]

        trimmed_solution = solution[start:end + 1]
        if reverse:
            trimmed_solution.reverse()

        path: _ZOTINO_SOLUTION_T = [trimmed_solution[0]]
        path.extend([self._reader.get_line_diff(t, trimmed_solution[i])
                     for i, t in enumerate(trimmed_solution[1:])])

        return path

    @host_only
    def list_solutions(self) -> typing.Sequence[str]:
        """Get a list of each solution file available in the solutions
        directory

        :return: The list of names of solution files available
        """

        return self._reader.list_solutions()

    @kernel
    def record_dma(self,
                   name: TStr,
                   solution: TList(TTuple([TList(TInt32), TList(TInt32)])),  # type: ignore[valid-type]
                   line_delay: TFloat) -> TStr:
        """Record the setting of sequential lines of voltages on the zotino device given a list
        of voltages (MU) and corresponding channels

        :param name: Name of DMA trace
        :param solution: A list of voltage lines to set and corresponding channels for each line
        :param line_delay: A delay (s) inserted after the line is set with a minimum value of 27373 MU

        :return: Unique key for DMA Trace
        """
        return self.record_dma_mu(name,
                                  solution,
                                  self.core.seconds_to_mu(line_delay))

    @kernel
    def record_dma_mu(self,
                      name: TStr,
                      solution: TList(TTuple([TList(TInt32), TList(TInt32)])),  # type: ignore[valid-type]
                      line_delay: TInt64) -> TStr:
        """Record the setting of sequential lines of voltages on the zotino device given a list
        of voltages (MU) and corresponding channels

        :param name: Name of DMA trace
        :param solution: A list of voltage lines to set and corresponding channels for each line
        :param line_delay: A delay (MU) inserted after the line is set with a minimum value of 27373 MU

        :return: Unique key for DMA Trace
        """
        if line_delay <= self._MIN_LINE_DELAY_MU:
            raise ValueError(f"Line Delay must be greater than {self._MIN_LINE_DELAY_MU}")
        dma_name = self.get_system_key(name)
        with self.core_dma.record(dma_name):
            for t in solution:
                self.set_line(t)
                delay_mu(line_delay)
        return dma_name

    @kernel
    def record_dma_rate(self,
                        name: TStr,
                        solution: TList(TTuple([TList(TInt32), TList(TInt32)])),  # type: ignore[valid-type]
                        line_rate: TFloat) -> TStr:
        """Record the setting of sequential lines of voltages on the zotino device given a list
        of voltages (MU) and corresponding channels

        :param name: Name of DMA trace
        :param solution: A list of voltage lines to set and corresponding channels for each line
        :param line_rate: A rate (Hz) to define speed to set each line with a minimum value of 27373 MU

        :return: Unique key for DMA Trace
        """
        return self.record_dma_mu(name,
                                  solution,
                                  self.core.seconds_to_mu(1.0 / line_rate))

    @kernel
    def get_dma_handle(self, key: TStr) -> TTuple([TInt32, TInt64, TInt32]):  # type: ignore[valid-type]
        """Get the DMA handle associated with the name of the recording

        :param key: Unique key of the recording

        :return: Handle used to playback the DMA Recording
        """
        return self.core_dma.get_handle(key)

    @kernel
    def shuttle_dma(self, key: TStr):
        """Play back a DMA recording specified by the key

        :param key: The key of the DMA recording to directly play back
        """
        self.core_dma.playback(key)

    @kernel
    def shuttle_dma_handle(self, handle: TTuple([TInt32, TInt64, TInt32])):  # type: ignore[valid-type]
        """Play back a DMA recording specified by the handle

        :param handle: The handle of the DMA recording to directly play back
        """
        self.core_dma.playback_handle(handle)

    @kernel
    def shuttle(self,
                solution: TList(TTuple([TList(TInt32), TList(TInt32)])),  # type: ignore[valid-type]
                line_delay: TFloat):
        """Set sequential lines of voltages on the zotino device given a list of voltages (MU) and
        corresponding channels

        :param solution: A list of voltage lines to set and corresponding channels for each line
        :param line_delay: A delay (s) inserted after the line is set with a minimum value of 27373 MU
        """
        self.shuttle_mu(solution, self.core.seconds_to_mu(line_delay))

    @kernel
    def shuttle_mu(self,
                   solution: TList(TTuple([TList(TInt32), TList(TInt32)])),  # type: ignore[valid-type]
                   line_delay: TInt64):
        """Set sequential lines of voltages on the zotino device given a list of voltages (MU) and
        corresponding channels

        :param solution: A list of voltage lines to set and corresponding channels for each line
        :param line_delay: A delay (MU) inserted after the line is set with a minimum value of 27373 MU
        """
        if line_delay <= self._MIN_LINE_DELAY_MU:
            raise ValueError(f"Line Delay must be greater than {self._MIN_LINE_DELAY_MU}")
        for t in solution:
            self.set_line(t)
            delay_mu(line_delay)

    @kernel
    def shuttle_rate(self,
                     solution: TList(TTuple([TList(TInt32), TList(TInt32)])),  # type: ignore[valid-type]
                     line_rate: TFloat):
        """Set sequential lines of voltages on the zotino device given a list of voltages (MU) and
        corresponding channels

        :param solution: A list of voltage lines to set and corresponding channels for each line
        :param line_rate: A rate (Hz) to define speed to set each line with a minimum value of 27373 MU
        """
        self.shuttle_mu(solution, self.core.seconds_to_mu(1 / line_rate))
        return

    @kernel
    def set_line(self,
                 line: TTuple([TList(TInt32), TList(TInt32)])):  # type: ignore[valid-type]
        """Set a line of voltages on the zotino device given a list of voltages (MU) and corresponding channels

        :param line: Up to 32 (# of Zotino channels) voltages and corresponding channel numbers
        """
        voltages, channels = line
        self._zotino.set_dac_mu(voltages, channels)

    @host_only
    def calculate_slack(self,
                        solution: _ZOTINO_SOLUTION_T_MU,
                        line_delay: float) -> float:
        """Calculate the slack required to shuttle solution with desired delay
        This method is used to prevent underflow when shuttling solutions
        If the desired line delay is >> than the communication delay, then the default amount
        of slack may be sufficient

        :param solution: The desired solution to shuttle
        :param line_delay: The desired line delay (s) to shuttle solution with

        :return: The necessary slack (s) to shuttle solution"""
        return self.core.mu_to_seconds(
            self.calculate_slack_mu(solution,
                                    self.core.seconds_to_mu(line_delay)))

    @host_only
    def calculate_slack_mu(self,
                           solution: _ZOTINO_SOLUTION_T_MU,
                           line_delay: np.int64) -> np.int64:
        """Calculate the slack required to shuttle solution with desired delay
        This method is used to prevent underflow when shuttling solutions
        If the desired line delay is >> than the communication delay, then the default amount
        of slack may be sufficient

        :param solution: The desired solution to shuttle
        :param line_delay: The desired line delay (MU) to shuttle solution with

        :return: The necessary slack (MU) to shuttle solution"""
        if line_delay < self._MIN_LINE_DELAY_MU:
            raise ValueError(f"Line Delay must be greater than {self._MIN_LINE_DELAY_MU}")
        return self._calculator.slack_mu(self._list_num_channels(solution),
                                         line_delay,
                                         self._MIN_LINE_DELAY_MU)

    @host_only
    def calculate_dma_slack(self,
                            solution: _ZOTINO_SOLUTION_T_MU,
                            line_delay: float) -> float:
        """Calculate the slack required to shuttle solution with dma and with desired delay
        This method is used to prevent underflow when shuttling solutions
        If the desired line delay is >> than the communication delay, then the default amount
        of slack may be sufficient

        :param solution: The desired solution to shuttle
        :param line_delay: The desired line delay (s) to shuttle solution with

        :return: The necessary slack (s) to shuttle solution"""
        return self.core.mu_to_seconds(
            self.calculate_dma_slack_mu(solution,
                                        self.core.seconds_to_mu(line_delay)))

    @host_only
    def calculate_dma_slack_mu(self,
                               solution: _ZOTINO_SOLUTION_T_MU,
                               line_delay: np.int64) -> np.int64:
        """Calculate the slack required to shuttle solution with dma and with desired delay
        This method is used to prevent underflow when shuttling solutions
        If the desired line delay is >> than the communication delay, then the default amount
        of slack may be sufficient

        :param solution: The desired solution to shuttle
        :param line_delay: The desired line delay (MU) to shuttle solution with

        :return: The necessary slack (MU) to shuttle solution"""
        if line_delay < self._MIN_LINE_DELAY_MU:
            raise ValueError(f"Line Delay must be greater than {self._MIN_LINE_DELAY_MU}")
        return self._calculator.slack_mu(self._list_num_channels(solution),
                                         line_delay,
                                         self._MIN_LINE_DELAY_MU,
                                         True)

    @host_only
    def _list_num_channels(self, solution: _ZOTINO_SOLUTION_T_MU) -> typing.Sequence[int]:
        """Given a zotino solution, list the length of each row in terms of number of channels

        :param solution: Any zotino solution

        :return: A list of number of channels that need to be set for each row"""
        return [len(t[0]) for t in solution]

    @host_only
    def configure_calculator(self,
                             *,
                             dma_startup_time: typing.Optional[float] = None,
                             comm_delay_intercept_mu: typing.Optional[np.int64] = None,
                             comm_delay_slope_mu: typing.Optional[np.int64] = None,
                             dma_comm_delay_intercept_mu: typing.Optional[np.int64] = None,
                             dma_comm_delay_slope_mu: typing.Optional[np.int64] = None) -> None:
        """Configure measured parameters that will affect slack calculations
        Each configuration is set if and only if the argument is passed in and is not None
        All original values were calculated from benchmarking

        :param dma_startup_time: The time it takes for DMA to start up in (s)
        :param comm_delay_intercept_mu: The intercept of the linear communication time between
        artiq and the kernel as a function of total channels
        :param comm_delay_slope_mu: The slope of the linear communication time between
        artiq and the kernel as a function of total channels
        :param dma_comm_delay_intercept_mu: The intercept of the linear communication time between
        artiq and the kernel for dma playback as a function of total channels
        :param dma_comm_delay_slope_mu: The slope of the linear communication time between
        artiq and the kernel for dma playback as a function of total channels
        """
        dma_startup_time_mu = None if dma_startup_time is None else np.int64(self.core.seconds_to_mu(dma_startup_time))
        self._calculator.configure(dma_startup_time_mu=dma_startup_time_mu,
                                   comm_delay_intercept_mu=comm_delay_intercept_mu,
                                   comm_delay_slope_mu=comm_delay_slope_mu,
                                   dma_comm_delay_intercept_mu=dma_comm_delay_intercept_mu,
                                   dma_comm_delay_slope_mu=dma_comm_delay_slope_mu)


class ZotinoCalculator:
    """This class is used to calculate the Zotino specific slack needed to shuttle solutions.

    The slack needed is calculated using core communications measurements as well as SPI
    communication measurements.

    The parameters used to calculate this slack can be overwritten through configuration
    if desired.

    The calculations done here are not a guarantee of solution shuttling success but can provide
    a helpful baseline.
    """

    _dma_startup_time_mu: np.int64
    _comm_delay_intercept_mu: np.int64
    _comm_delay_slope_mu: np.int64
    _dma_comm_delay_intercept_mu: np.int64
    _dma_comm_delay_slope_mu: np.int64

    def __init__(self, dma_startup_time_mu: np.int64):

        assert isinstance(dma_startup_time_mu, np.int64)
        assert dma_startup_time_mu > 0

        self._dma_startup_time_mu = dma_startup_time_mu
        self._comm_delay_intercept_mu = 33800
        self._comm_delay_slope_mu = 821
        self._dma_comm_delay_intercept_mu = 291
        self._dma_comm_delay_slope_mu = 131

    @host_only
    @lru_cache(maxsize=32)
    def _calculate_line_comm_delay_mu(self, num_channels: np.int64, dma: bool = False) -> np.int64:
        """Calculates the expected average communications delay when callng zotino.set_dac_mu
        Delay is a linear function of the number of channels being updated
        Linear line delay fit found from repeated Zotino benchmarking

        :param num_channels: Number of channels used to calculate expected avg delay
        :param dma: Should be true if calculating delay for DMA, otherwise false. Default is false

        :return: The expected average line delay for updating num_channels"""
        # linear line delay fit found from measurements on Zotino
        if dma:
            return self._dma_comm_delay_intercept_mu + self._dma_comm_delay_slope_mu * num_channels
        else:
            return self._comm_delay_intercept_mu + self._comm_delay_slope_mu * num_channels

    @host_only
    def slack_mu(self,
                 row_lens: typing.Sequence[np.int64],
                 line_delay_mu: np.int64,
                 offset_mu: np.int64,
                 dma: bool = False) -> np.int64:
        """This function calculates the required slack for a given solution and desired line delay
        All calculations are done in MU

        :param row_lens: The number of voltages to be sent for each row in the solution
        :param line_delay_mu: The desired line delay for shuttling in MU
        :param offset_mu: The slack offset which is a baseline for the wall clock time and cursor difference
        :param dma: Should be true if running experiments with DMA, otherwise false. Default is false

        :return: The amount of slack needed in MU to shuttle a solution of this form
        """
        # start with initial slack for the first line
        current_slack = self._calculate_line_comm_delay_mu(row_lens[0], dma)
        added_slack = current_slack
        # DMA startup time calculated from benchmark measurement
        if dma:
            added_slack += self._dma_startup_time_mu

        # Each line must delay long enough to account for the communication delay
        # If they do not, slack must be added at the beginning of experiment to account for this
        for row_len in row_lens[1:]:
            diff = line_delay_mu - self._calculate_line_comm_delay_mu(row_len, dma)
            current_slack += diff

            if current_slack < 0:
                added_slack -= current_slack
                current_slack = 0

        # reason for adding in offset at the end is to ensure that at no point
        # the current time is equal to the cursor time, but always ahead by at least the offset
        return added_slack + offset_mu

    @host_only
    def configure(self,
                  *,
                  dma_startup_time_mu: typing.Optional[np.int64] = None,
                  comm_delay_intercept_mu: typing.Optional[np.int64] = None,
                  comm_delay_slope_mu: typing.Optional[np.int64] = None,
                  dma_comm_delay_intercept_mu: typing.Optional[np.int64] = None,
                  dma_comm_delay_slope_mu: typing.Optional[np.int64] = None) -> None:
        """Configure measured parameters that will affect slack calculations
        Each configuration is set if and only if the argument is passed in and is not None
        All original values were calculated from benchmarking

        :param dma_startup_time: The time it takes for DMA to start up in (s)
        :param comm_delay_intercept_mu: The intercept of the linear communication time between
        artiq and the kernel as a function of total channels
        :param comm_delay_slope_mu: The slope of the linear communication time between
        artiq and the kernel as a function of total channels
        :param dma_comm_delay_intercept_mu: The intercept of the linear communication time between
        artiq and the kernel for dma playback as a function of total channels
        :param dma_comm_delay_slope_mu: The slope of the linear communication time between
        artiq and the kernel for dma playback as a function of total channels
        """
        if dma_startup_time_mu is not None:
            assert isinstance(dma_startup_time_mu, (int, np.int64))
            assert dma_startup_time_mu > 0
            self._dma_startup_time_mu = np.int64(dma_startup_time_mu)
        if comm_delay_intercept_mu is not None:
            assert isinstance(comm_delay_intercept_mu, (int, np.int64))
            assert comm_delay_intercept_mu > 0
            self._comm_delay_intercept_mu = np.int64(comm_delay_intercept_mu)
        if comm_delay_slope_mu is not None:
            assert isinstance(comm_delay_slope_mu, (int, np.int64))
            assert comm_delay_slope_mu > 0
            self._comm_delay_slope_mu = np.int64(comm_delay_slope_mu)
        if dma_comm_delay_intercept_mu is not None:
            assert isinstance(dma_comm_delay_intercept_mu, (int, np.int64))
            assert dma_comm_delay_intercept_mu > 0
            self._dma_comm_delay_intercept_mu = np.int64(dma_comm_delay_intercept_mu)
        if dma_comm_delay_slope_mu is not None:
            assert isinstance(dma_comm_delay_slope_mu, (int, np.int64))
            assert dma_comm_delay_slope_mu > 0
            self._dma_comm_delay_slope_mu = np.int64(dma_comm_delay_slope_mu)


class ZotinoReader(BaseReader[_ZOTINO_SOLUTION_T]):
    """A reader for the Zotino trap solution files.

    This reader extends the BaseReader functionality to support Zotino specific data structures.

    Additionally, a Zotino compression method, where channels do not need to be communicated if
    there is no change, is provided.
    """

    _CHANNEL: typing.ClassVar[str] = 'channel'
    """Column key for zotino channels."""

    _vref: float

    def __init__(self,
                 solution_path: pathlib.Path,
                 map_path: pathlib.Path,
                 allowed_specials: typing.FrozenSet[str]
                 = frozenset(SpecialCharacter)):
        """Constructor of a zotino reader class extending the base reader

        :param solution_path: Path to the directory containing solution files
        :param map_file: Path to the map file used to map pins to hardware output channels
        :param zotino: Zotino device driver
        :param allowed_specials: A set of string characters that are allowed in the solution files
        (not including numbers)
        """
        super(ZotinoReader, self).__init__(
            solution_path, map_path, allowed_specials)

    def init(self, zotino: artiq.coredevice.zotino.Zotino) -> None:
        self._vref = zotino.vref
        self._voltage_to_mu = zotino.voltage_to_mu

    def _check_init(self, func_name: str) -> None:
        if not hasattr(self, "_vref") or not hasattr(self, "_voltage_to_mu"):
            raise RuntimeError("Must initialize reader using init "
                               f"method to use function {func_name}")

    @property
    def voltage_low(self) -> float:
        self._check_init("voltage_low")
        return -self._vref * 2

    @property
    def voltage_high(self) -> float:
        self._check_init("voltage_high")
        return self._vref * 2

    @host_only
    def get_line_diff(self,
                      line: _ZOTINO_LINE_T,
                      previous: _ZOTINO_LINE_T) -> _ZOTINO_LINE_T:
        """Apply compression to a given path compared to the line before it

        For the zotino, if a channel output remains constant from line to line
        it does not need to be resent and therefore can be filtered out from the zotino path representation

        :param line: Line to filter unchanged voltages
        :param previous: Previous line to compare voltages

        :return: The voltage and channel lists for all changed values in current line
        """
        voltages = []
        channels = []
        for i, voltage in enumerate(line[0]):
            if previous[0][i] != voltage:
                voltages.append(voltage)
                channels.append(line[1][i])

        return voltages, channels

    @host_only
    def process_solution(self,
                         solution: SOLUTION_T) -> _ZOTINO_SOLUTION_T:
        """Implementation to take full solution file and convert it to zotino specific representation

        :param solution: Solutions file representation from :func:`read_solution_mu`

        :return: Solutions file representation for a zotino
        """
        channel_map_dict = self._simplify_map(self.map_file)

        parsed_solution = []
        for d in solution:
            voltages: typing.List[float] = []
            channels: typing.List[int] = []
            for key, val in d.items():
                if isinstance(val, SpecialCharacter):
                    voltage = self.process_specials(val)
                    if not math.isnan(voltage):
                        voltages.append(voltage)
                        channels.append(int(channel_map_dict[key]))
                else:
                    voltages.append(val)
                    channels.append(int(channel_map_dict[key]))

            parsed_solution.append((voltages, channels))

        return parsed_solution

    @host_only
    def process_specials(self, val: SpecialCharacter) -> float:
        """Implementation to handle a SpecialCharacter for the zotino

        :param val: SpecialCharacter from solution file

        :return: Handled value based on solution and zotino characteristics
        """
        self._check_init("process_specials")
        if val == SpecialCharacter.X:
            return math.nan
        elif val == SpecialCharacter.INF:
            return self.voltage_high
        elif val == SpecialCharacter.NEG_INF:
            return self.voltage_low
        else:
            # Special character not handled
            raise ValueError(f'Special character {val} is not yet handled')

    @host_only
    def _simplify_map(self,
                      channel_map: typing.Sequence[typing.Dict[str,
                                                               str]]) -> typing.Dict[str, str]:
        """Convert the map from a list of dictionaries to just a single dictionary where the key is the label

        This representation is more useful to parse the solution file with for a Zotino

        :param channel_map: Representation of csv file as list of dictionaries for each row

        :return: Representation of csv file as a single dictionary with the pin labels as the keys
        """

        return {d[self._LABEL]: d[self._CHANNEL] for d in channel_map}

    @host_only
    def convert_solution_to_mu(self,
                               solution: _ZOTINO_SOLUTION_T) -> _ZOTINO_SOLUTION_T_MU:
        """Convert all voltages in zotino path from volts to machine units

        :param solution: The full zotino path object with voltages in V

        :return: The full zotino path object with voltages in MU
        """
        return [(self.convert_to_mu(t[0]), t[1]) for t in solution]

    @host_only
    def convert_to_mu(self, voltages: _ZOTINO_KEY_T) -> _ZOTINO_KEY_T_MU:
        """Convert a list of voltages from volts to machine units

        :param voltages: A list of voltages in V

        :return: A list of voltages in MU
        """
        self._check_init("convert_to_mu")
        return [self._voltage_to_mu(v) for v in voltages]<|MERGE_RESOLUTION|>--- conflicted
+++ resolved
@@ -88,13 +88,8 @@
     def init(self) -> None:
         """Initialize this module."""
         # Get profile loader
-<<<<<<< HEAD
         self._reader.init(self._zotino)
-=======
-        self._reader = ZotinoReader(
-            self._solution_path, self._map_file, self._zotino)
         self._calculator = ZotinoCalculator(np.int64(self.core.seconds_to_mu(self._DMA_STARTUP_TIME)))
->>>>>>> 1481818c
 
     @host_only
     def post_init(self) -> None:
